--- conflicted
+++ resolved
@@ -6,16 +6,7 @@
 from dataclasses import dataclass
 from datetime import datetime
 from pathlib import Path
-<<<<<<< HEAD
-from queue import Queue
 from typing import Iterator, Literal, NamedTuple, Self
-=======
-from queue import Queue, Empty
-from subprocess import CREATE_NO_WINDOW, PIPE, Popen
-from sys import platform
-from threading import Thread
-from typing import Any, Callable, Iterator, Literal, NamedTuple, TypeAlias, TypeVar
->>>>>>> 64519c18
 
 import colorama
 from termcolor import colored
@@ -26,22 +17,6 @@
 # Windows compatibility
 colorama.init()
 
-<<<<<<< HEAD
-=======
-VideoData: TypeAlias = dict[str, Any]
-T = TypeVar("T")
-
-YT_DLP = ".\yt-dlp.exe" if platform == "win32" else "yt-dlp"
-
-def check_ytdlp_install() -> bool:
-    """Determine whether yt-dlp is installed. Return True if installed and on PATH; False, otherwise."""
-    try:
-        subprocess.run([YT_DLP, "--version"], capture_output=True)
-        return True
-    except FileNotFoundError:
-        return False
-
->>>>>>> 64519c18
 
 class SearchResult(NamedTuple):
     colored_display: str
@@ -50,28 +25,9 @@
     similarity: int
 
 
-<<<<<<< HEAD
 def get_ids_from_playlist(client: YouTubeClient, *, playlist_id: str) -> set[str]:
     """Get a set of video IDs from the given playlist."""
     return set(video.id for video in client.videos_in_playlist(playlist_id))
-=======
-def ytdlp_results(arg: str) -> Iterator[VideoData]:
-    cmd = (YT_DLP, "-j", arg)
-    proc = Popen(cmd, stdout=PIPE, stderr=PIPE, creationflags=CREATE_NO_WINDOW)
-
-    assert proc.stdout is not None
-    while line := proc.stdout.readline():
-        yield json.loads(line)
-
-
-def get_ids_from_playlist(playlist_url: str) -> set[str]:
-    """Get a set of video IDs from the given playlist."""
-    cmd = ("yt-dlp", "--flat-playlist", "--print", "id", playlist_url)
-    proc = Popen(cmd, stdout=PIPE, stderr=PIPE, creationflags=CREATE_NO_WINDOW)
-
-    assert proc.stdout is not None
-    return set(line.decode().strip() for line in proc.stdout.readlines())
->>>>>>> 64519c18
 
 
 def format_search_result(video: VideoData, similarity: int) -> tuple[str, str]:
@@ -105,17 +61,6 @@
         colored_display, display = format_search_result(result, similarity)
 
         yield SearchResult(colored_display, display, search_term=search_string, similarity=similarity)
-
-
-def print_results(results: Queue[SearchResult], quiet: bool = False):
-    with open("results.txt", "w", encoding="utf-8") as f:
-        while True:
-            result: SearchResult = results.get()
-
-            if not quiet:
-                print(result.colored_display)
-            f.write(f"{result.display}\n")
-            results.task_done()
 
 
 def get_all_results(*query_date_pairs: tuple[str, datetime | None], max_results: int, playlist_id: str | None = None,
